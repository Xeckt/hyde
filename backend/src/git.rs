//! Abstractions and interfaces over the git repository

<<<<<<< HEAD
use color_eyre::eyre::{bail, ContextCompat, WrapErr, Result};
use git2::{AnnotatedCommit, FetchOptions, Oid, Repository, Signature, Status, BranchType, build::CheckoutBuilder};
=======
use color_eyre::eyre::{bail, ContextCompat};
use color_eyre::{eyre::Context, Result};
use fs_err as fs;
use git2::{AnnotatedCommit, FetchOptions, IndexAddOption, Oid, Repository, Signature, Status};
>>>>>>> b007c4ba
use serde::{Deserialize, Serialize};
use std::fmt::Debug;
use std::io::{Read, Write};
use std::path::Path;
use std::{
    path::PathBuf,
    sync::{Arc, Mutex},
};
use tracing::{debug, info, warn};

/// Interacts with a Jekyll repo's version control and filesystem.
#[derive(Clone)]
pub struct Interface {
    repo: Arc<Mutex<Repository>>,
    /// The path to the documents folder, relative to the server executable.
    ///
    /// EG: `./repo/docs`
    doc_path: PathBuf,
    /// The path to the assets folder, relative to the server executable.
    ///
    /// EG: `./repo/assets`
    asset_path: PathBuf,
    /// The remote URL of the repository.
    ///
    /// EG `https://github.com/foo/bar`
    repo_url: String,
    // TODO: if we move the github token generator here then we can clean up the interface massively
}

/// This is used for `get_doc_tree`
#[derive(Debug, Deserialize, Serialize)]
pub struct INode {
    name: String,
    children: Vec<INode>,
}

impl Interface {
    /// Clone the repository into `./repo`, or run `fetch` if an existing repo
    /// was detected
    ///
    /// # Errors
    /// This function will return an error if any of the git initialization steps fail, or if
    /// the required environment variables are not set.
    pub fn new(
        repo_url: String,
        repo_path: String,
        docs_path: String,
        assets_path: String,
    ) -> Result<Self> {
        let doc_path = PathBuf::from(docs_path);
        let asset_path = PathBuf::from(assets_path);
        let repo = Self::load_repository(&repo_url, &repo_path)?;
        Ok(Self {
            repo: Arc::new(Mutex::new(repo)),
            doc_path,
            asset_path,
            repo_url,
        })
    }

    /// Return the document from the provided `path`, where `path` is the
    /// path to the markdown file relative to the root of the documents folder.
    ///
    /// The return type is a little bit messy, but I needed to differentiate between
    /// "file not found", and "failed to read file"
    ///
    /// # Errors
    /// This function will return an error if filesystem operations fail.
    #[tracing::instrument(skip(self))]
    pub fn get_doc<P: AsRef<Path> + std::fmt::Debug>(&self, path: P) -> Result<Option<String>> {
        let mut path_to_doc: PathBuf = PathBuf::from(&self.doc_path);
        path_to_doc.push(path);
        let doc = Self::get_file(&path_to_doc)?.map(|v| String::from_utf8(v).unwrap());
        Ok(doc)
    }

    /// Return the asset from the provided `path`, where `path` is the
    /// path to the markdown file relative to the root of the assets folder.
    ///
    /// The return type is a little bit messy, but I needed to differentiate between
    /// "file not found", and "failed to read file"
    ///
    /// # Errors
    /// This function will return an error if filesystem operations fail.
    #[tracing::instrument(skip(self))]
    pub fn get_asset<P: AsRef<Path> + std::fmt::Debug>(&self, path: P) -> Result<Option<Vec<u8>>> {
        let mut path_to_asset: PathBuf = PathBuf::from(".");
        path_to_asset.push(&self.asset_path);
        path_to_asset.push(path);
        let asset = Self::get_file(&path_to_asset)?;
        Ok(asset)
    }

    /// Read the document folder into a tree-style structure.
    ///
    /// # Errors
    /// This function fails if filesystem ops fail (reading file, reading directory)
    #[tracing::instrument(skip(self))]
    pub fn get_doc_tree(&self) -> Result<INode> {
        let doc_tree = Self::get_file_tree(&self.doc_path)?;
        Ok(doc_tree)
    }

    /// Read the assets folder into a tree-style structure.
    ///
    /// # Errors
    /// This function fails if filesystem ops fail (reading file, reading directory)
    #[tracing::instrument(skip(self))]
    pub fn get_asset_tree(&self) -> Result<INode> {
        let asset_tree = Self::get_file_tree(&self.asset_path)?;
        Ok(asset_tree)
    }

<<<<<<< HEAD
    /// Create or overwrite the document at the provided `path` and populate it with the value of `new_doc`.
    /// `message` will be included in the commit message, and `branch` specifies which branch to commit to.
    /// `token` is a valid github auth token.
    ///
    /// # Errors
    /// This function will return an error if filesystem operations fail, or if any of the git operations fail
    /// This lint gets upset that `repo` isn't dropped early because it's a performance heavy drop, but when applied,
    /// it creates errors that note the destructor for other values failing because of it (tree)
=======
    /// Create or overwrite the document at the provided `path`
    /// and populate it with the value of `new_doc`.`message` will be included in the commit
    /// message, and `token` is a valid github auth token.
    ///
    /// # Arguments
    /// - `repo_url` - the URL of the remote for the wiki repository
    /// - `path` - the path of the document to put relative to the documents folder
    /// - `new_doc` - contents of the new document
    /// - `message` - textual context associated with the message
    /// - `token` - github authentication token
    ///
    /// # Panics
    /// This function will panic if it's called when the repo mutex is already held by the current
    /// thread.
    ///
    /// # Errors
    /// This function will return an error if filesystem operations fail, or if any of the git
    ///operations fail.
    // This lint gets upset that `repo` isn't dropped early because it's a performance heavy drop,
    // but when applied, it creates errors that note the destructor for other values failing
    // because of it (tree)
>>>>>>> b007c4ba
    #[allow(clippy::significant_drop_tightening)]
    #[tracing::instrument(skip_all)]
    pub fn put_doc<P: AsRef<Path> + Copy + std::fmt::Debug>(
        &self,
        path: P,
        new_doc: &str,
        message: &str,
        token: &str,
        branch: &str,  // Pass the branch name here
    ) -> Result<()> {
<<<<<<< HEAD
        // Step 1: Checkout or create the branch
        self.checkout_or_create_branch(branch)?;

        let repo = self.repo.lock().unwrap();

        // Step 2: Write the document to the specified path
        let mut path_to_doc: PathBuf = PathBuf::from("./");
        path_to_doc.push(&self.doc_path);
        path_to_doc.push(path);

        // Wipe and write the new contents
        let mut file = fs::File::create(path_to_doc).wrap_err_with(|| {
            format!("Failed to wipe requested file for rewrite: {:?}", path.as_ref())
        })?;
        file.write_all(new_doc.as_bytes()).wrap_err_with(|| {
            format!("Failed to write new contents into file: {:?}", path.as_ref())
        })?;

        let msg = format!("[Hyde]: {message}");

        // Stage the changes for commit
        Self::git_add(&repo, ".")?;

        // Step 3: Commit the changes to the branch
        Self::git_commit(&repo, msg, None)?;

        // Step 4: Push the branch to the remote repository
        Self::git_push(&repo, repo_url, Some(branch), token)?;

=======
        // TODO: refactoring hopefully means that all paths can just assume that it's relative to
        // the root of the repo
        let repo = self.repo.lock().unwrap();
        let mut path_to_doc: PathBuf = PathBuf::from(&self.doc_path);
        path_to_doc.push(path.as_ref());
        Self::put_file(&path_to_doc, new_doc.as_bytes())?;
        let msg = format!("[Hyde]: {message}");
        // Self::git_add(&repo, ".")?;
        Self::git_add(&repo, ".")?;
        // Self::git_add(&repo, &path_to_doc)?;
        let commit_id = Self::git_commit(&repo, msg, None)?;
        debug!("New commit made with ID: {:?}", commit_id);
        Self::git_push(&repo, token, &self.repo_url)?;
>>>>>>> b007c4ba
        info!(
            "Document {:?} edited, committed to branch '{branch}' and pushed to GitHub with message: {message:?}",
            path.as_ref()
        );

        Ok(())
    }

    /// Create or overwrite the asset at the provided `path`
    /// with `contents`. `message` will be included in the commit
    /// message, and `token` is a valid github auth token.
    ///
    /// # Arguments
    /// - `path` - the path of the asset to put relative to the assets folder
    /// - `contents` - A buffer containing the new asset data
    /// - `message` - textual context included with the git commit message
    /// - `token` - github authentication token
    ///
    /// # Panics
    /// This function will panic if it's called when the repo mutex is already held by the current
    /// thread.
    ///
    /// # Errors
    /// This function will return an error if filesystem operations fail, or if any of the git
    ///operations fail.
    // This lint gets upset that `repo` isn't dropped early because it's a performance heavy drop,
    // but when applied, it creates errors that note the destructor for other values failing
    // because of it (tree)
    #[allow(clippy::significant_drop_tightening)]
    #[tracing::instrument(skip_all)]
    pub fn put_asset<P: AsRef<Path> + Copy + std::fmt::Debug>(
        &self,
        path: P,
        contents: &[u8],
        message: &str,
        token: &str,
    ) -> Result<()> {
        let repo = self.repo.lock().unwrap();
        let mut path_to_asset: PathBuf = PathBuf::from(&self.asset_path);
        path_to_asset.push(path.as_ref());
        Self::put_file(&path_to_asset, contents)?;
        let msg = format!("[Hyde]: {message}");
        Self::git_add(&repo, ".")?;
        let commit_id = Self::git_commit(&repo, msg, None)?;
        debug!("New commit made with ID: {:?}", commit_id);
        Self::git_push(&repo, token, &self.repo_url)?;
        info!(
            "Asset {:?} edited and pushed to GitHub with message: {message:?}",
            path.as_ref()
        );
        debug!("Commit cleanup completed");
        Ok(())
    }

    /// Delete the document at the specified `path`.
    /// `message` will be included in the commit message, and `token` is a valid github auth token.
    ///
    /// # Panics
    /// This function will panic if it's called when the repo mutex is already held by the current
    /// thread.
    ///
    /// # Errors
<<<<<<< HEAD
    /// This function will return an error if filesystem operations fail, or if any of the git operations fail
    /// This lint gets upset that `repo` isn't dropped early because it's a performance heavy drop, but when applied,
    /// it creates errors that note the destructor for other values failing because of it (tree)
=======
    /// This function will return an error if filesystem operations fail, or if any of the git
    /// operations fail.
    // This lint gets upset that `repo` isn't dropped early because it's a performance heavy drop,
    // but when applied, it creates errors that note the destructor for other values failing
    // because of it (tree)
>>>>>>> b007c4ba
    pub fn delete_doc<P: AsRef<Path> + Copy>(
        &self,
        path: P,
        message: &str,
        token: &str,
    ) -> Result<()> {
        let repo = self.repo.lock().unwrap();
        let mut path_to_doc: PathBuf = PathBuf::from(&self.doc_path);
        path_to_doc.push(path);
        let msg = format!("[Hyde]: {message}");
        Self::delete_file(&path_to_doc)?;
        Self::git_add(&repo, ".")?;
        let commit_id = Self::git_commit(&repo, msg, None)?;
        debug!("New commit made with ID: {:?}", commit_id);
<<<<<<< HEAD
        Self::git_push(&repo, token, None, repo_url)?;
=======
        Self::git_push(&repo, token, &self.repo_url)?;
>>>>>>> b007c4ba
        drop(repo);
        info!(
            "Document {:?} removed and changes synced to Github with message: {message:?}",
            path.as_ref()
        );
        debug!("Commit cleanup completed");
        Ok(())
    }

    /// Delete the document at the specified `path`.
    /// and `token` is a valid github auth token.
    ///
    /// # Panics
    /// This function will panic if it's called when the repo mutex is already held by the current
    /// thread.
    ///
    /// # Errors
    /// This function will return an error if filesystem operations fail, or if any of the git
    /// operations fail.
    // This lint gets upset that `repo` isn't dropped early because it's a performance heavy drop,
    // but when applied, it creates errors that note the destructor for other values failing
    // because of it (tree)
    pub fn delete_asset<P: AsRef<Path> + Copy>(
        &self,
        path: P,
        message: &str,
        token: &str,
    ) -> Result<()> {
        let repo = self.repo.lock().unwrap();
        let mut path_to_asset: PathBuf = PathBuf::from(&self.asset_path);
        path_to_asset.push(path);
        let msg = format!("[Hyde]: {message}");
        // Standard practice is to stage commits by adding them to an index.
        Self::delete_file(&path_to_asset)?;
        Self::git_add(&repo, ".")?;
        let commit_id = Self::git_commit(&repo, msg, None)?;
        debug!("New commit made with ID: {:?}", commit_id);
        Self::git_push(&repo, token, &self.repo_url)?;
        drop(repo);
        info!(
            "Asset {:?} removed and changes synced to Github with message: {message:?}",
            path.as_ref()
        );
        debug!("Commit cleanup completed");
        Ok(())
    }

    /// If the repository at the provided path exists, open it and fetch the latest changes from the `master` branch.
    /// If not, clone into the provided path.
    #[tracing::instrument]
    fn load_repository(repo_url: &str, repo_path: &str) -> Result<Repository> {
        if let Ok(repo) = Repository::open(repo_path) {
            info!("Existing repository detected, fetching latest changes");
            Self::git_pull(&repo)?;
            return Ok(repo);
        }

        let output_path = Path::new(repo_path);
        info!(
            "No repo detected, cloning {repo_url:?} into {:?}...",
            output_path.display()
        );
        let repo = Repository::clone(repo_url, output_path)?;
        info!("Successfully cloned repo");
        Ok(repo)
    }

    /// Completely clone and open a new repository, deleting the old one.
    #[tracing::instrument(skip_all)]
    pub fn reclone(&self) -> Result<()> {
        // First clone a repo into `repo__tmp`, open that, swap out
        // TODO: nuke `repo__tmp` if it exists already
        let repo_path = Path::new("./repo"); // TODO: Possibly implement this path into new config?
        let tmp_path = Path::new("./repo__tmp"); // TODO: Same here?
        info!("Re-cloning repository, temporary repo will be created at {tmp_path:?}");
        let tmp_repo = Repository::clone(&self.repo_url, tmp_path)?;
        info!("Pointing changes to new temp repository");
        let mut lock = self.repo.lock().unwrap();
        *lock = tmp_repo;
        info!("Deleting the old repo...");
        fs::remove_dir_all(repo_path)?;
        info!("Moving the temp repo to take the place of the old one");
        fs::rename(tmp_path, repo_path)?;
        *lock = Repository::open(repo_path)?;
        info!("Re-clone succeeded");
        drop(lock);
        Ok(())
    }

    /// Pull changes from upstream
    pub fn pull(&self) -> Result<()> {
        let guard = self.repo.lock().unwrap();
        Self::git_pull(&guard)
    }

    /// A code level re-implementation of `git add`.
    #[tracing::instrument(skip(repo), err)]
    fn git_add<P: AsRef<Path> + std::fmt::Debug>(repo: &Repository, path: P) -> Result<()> {
        let mut index = repo.index()?;
        let callback = &mut |path: &Path, _matched_spec: &[u8]| -> i32 {
            debug!("Processing file: {path:?}");
            let status = repo.status_file(path).unwrap();
            let actions = vec![
                (Status::WT_DELETED, "deleted"),
                (Status::WT_MODIFIED, "modified"),
                (Status::WT_NEW, "added"),
                (Status::WT_RENAMED, "renamed"),
            ];

            for (action, msg) in actions {
                if status.contains(action) {
                    info!("Index updated, {path:?} will be {msg} in the next commit");
                }
            }
            0
        };
        // So as far as I can tell, `update_all` doesn't catch
        // *new* files, so add is called first.
        info!("Adding everything to the index");
        index.add_all(["*"], IndexAddOption::DEFAULT, Some(callback))?;
        info!("Updating the index for {path:?}");
        index.update_all([path.as_ref()], Some(callback))?;
        index.write()?;
        Ok(())
    }

<<<<<<< HEAD
    // /// A code level re-implementation of `git rm`.
    // fn git_rm<P: AsRef<Path>>(repo: &Repository, path: P) -> Result<()> {
    //     let mut index = repo.index()?;
    //     // index.add_path(path.as_ref())?;
    //     index.remove(path.as_ref(), 1)?;
    //     index.write()?;
    //     Ok(())
    // }

    /// Checks out an existing branch or creates a new branch based on the given name.
=======
    /// A code level re-implementation of `git commit`.
>>>>>>> b007c4ba
    ///
    /// This function attempts to switch to a branch specified by `branch_name`. If the branch
    /// does not exist, it creates a new branch at the current HEAD commit. It handles both
    /// scenarios, logging the actions taken and returning an error if any operation fails.
    ///
    /// # Arguments
    /// - `branch_name` - A string slice that holds the name of the branch to check out or create.
    ///
    /// # Errors
    /// Returns an error if:
    /// - The current HEAD reference cannot be retrieved.
    /// - The branch cannot be found or created.
    /// - The HEAD cannot be set to the specified branch.
    pub fn checkout_or_create_branch(&self, branch_name: &str) -> Result<()> {
        debug!("Attempting to checkout or create branch: {}", branch_name);
    
        // Lock the repository
        let repo = self.repo.lock().unwrap();

        // Use the repo within this scope
        {
            // Get the current head reference
            let head = repo.head().wrap_err("Failed to get the head reference")?;
        
            // Peel the head to get the commit
            let commit = head.peel_to_commit().wrap_err("Failed to peel the head to commit")?;
            debug!("Current commit for head: {:?}", commit.id());
        
            // Check if the branch already exists
            match repo.find_branch(branch_name, BranchType::Local) {
                Ok(_branch) => {
                    info!("Branch '{}' already exists. Checking it out...", branch_name);
                    // If the branch exists, check it out
                    repo.set_head(&format!("refs/heads/{}", branch_name)).wrap_err_with(|| {
                        format!("Failed to set head to branch {}", branch_name)
                    })?;
                    info!("Checked out to existing branch '{}'", branch_name);
                }
                Err(_) => {
                    info!("Branch '{}' does not exist. Creating new branch...", branch_name);
                    // If the branch does not exist, create it
                    repo.branch(branch_name, &commit, false).wrap_err_with(|| {
                        format!("Failed to create branch {}", branch_name)
                    })?;
                    info!("Successfully created new branch '{}'. Now checking it out...", branch_name);
        
                    // Now check out the newly created branch
                    repo.set_head(&format!("refs/heads/{}", branch_name)).wrap_err_with(|| {
                        format!("Failed to set head to new branch {}", branch_name)
                    })?;
                    info!("Checked out to newly created branch '{}'", branch_name);
                }
            }
        }
        debug!("Successfully checked out or created branch: {}", branch_name);
        Ok(())
    }

    /// Writes the current index as a commit, updating HEAD. This means it will only commit changes
    /// tracked by the index. If an author is not specified, the commit will be attributed to `Hyde`. Returns
    /// the id (A full or partial hash associated with a git object) tied to that commit.
    fn git_commit(repo: &Repository, message: String, author: Option<Signature>) -> Result<Oid> {
        let sig = match author {
            Some(sig) => sig,
            None => Signature::now("Hyde", "Hyde")?,
        };
        let tree = {
            let mut index = repo.index()?;
            let oid = index.write_tree()?;
            repo.find_tree(oid)?
        };
        let parent_commit = Self::find_last_commit(repo)?;
        Ok(repo.commit(Some("HEAD"), &sig, &sig, &message, &tree, &[&parent_commit])?)
    }

    /// Pushes commits to a specified branch or all branches if no branch name is provided.
    ///
    /// # Arguments
    /// - `repo` - A reference to the `Repository` to push to.
    /// - `repo_url` - The URL of the remote repository.
    /// - `branch_name` - An optional name of the branch to push to. If `None`, pushes all branches.
    /// - `token` - The authentication token for the remote repository.
    ///
    /// # Returns
    /// A `Result` indicating success or failure.
    pub fn git_push(
        repo: &Repository,
        repo_url: &str,
        branch_name: Option<&str>,
        token: &str,
    ) -> Result<()> {
        let authenticated_url = repo_url.replace("https://", &format!("https://x-access-token:{token}@"));
        repo.remote_set_pushurl("origin", Some(&authenticated_url))?;

        let mut remote = repo.find_remote("origin")?;
        remote.connect(git2::Direction::Push)?;

        match branch_name {
            Some(branch) => {
                // Push only the specified branch
                remote.push(&[&format!("refs/heads/{}:refs/heads/{}", branch, branch)], None)?;
            },
            None => {
                // Push all branches
                remote.push(&["+refs/heads/*:refs/heads/*"], None)?;
            }
        }

        remote.disconnect()?;
        Ok(())
    }

    /// A code level re-implementation of `git pull`, currently only pulls the `master` branch.
    ///
    /// Under the hood, `git pull` is shorthand for `git fetch`, followed by `git merge FETCH_HEAD`,
    /// where `FETCH_HEAD` is a reference to the latest commit that has just been fetched from the remote repository.
    fn git_pull(repo: &Repository) -> Result<()> {
        // https://github.com/rust-lang/git2-rs/blob/master/examples/pull.rs
        // TODO: configure branch via environment variables
        let fetch_head = Self::git_fetch(repo, None)?;
        info!("Successfully fetched latest changes, merging...");
        Self::git_merge(repo, "master", fetch_head)?;
        info!("Successfully merged latest changes");
        Ok(())
    }

   /// Pull the latest changes for a specified branch in the repository.
    ///
    /// This function performs a series of operations that mimic the behavior of the `git pull` command:
    /// 1. **Reset Local Changes**: Discards any local changes in the working directory to ensure that the 
    ///    repository is in a clean state before pulling new changes.
    /// 2. **Check Branch Existence**: Verifies whether the specified local branch exists. If it does not,
    ///    an error is returned.
    /// 3. **Set Upstream Tracking**: Attempts to set the upstream tracking reference for the specified branch 
    ///    if it is not already set. This allows the local branch to track changes from the corresponding 
    ///    remote branch.
    /// 4. **Fetch Changes**: Retrieves the latest changes from the remote repository for the specified branch.
    /// 5. **Reset Local Branch**: Resets the local branch to match the state of the upstream branch, effectively 
    ///    discarding any local commits that are not present in the upstream branch.
    ///
    /// # Parameters
    /// - `branch`: A string slice that represents the name of the local branch to pull changes for.
    ///
    /// # Errors
    /// This function will return an error if any of the following occur:
    /// - The specified branch does not exist.
    /// - There are issues with resetting the repository or finding references.
    /// - Fetching changes from the remote repository fails.
    #[tracing::instrument(skip(self))]
    pub fn git_pull_branch(&self, branch: &str) -> Result<()> {
        // Lock and check the repository
        let repo = self.repo.lock().unwrap();
        
        debug!("Current repository state: {:?}", repo.state()); //leaving here incase of errors

        // Discard any local changes
        self.git_reset(&repo)?;

        // Check if the local branch exists
        let _branch_reference = {
            let branch = repo.find_branch(branch, git2::BranchType::Local)?;
            branch.get().peel_to_commit() // Get the commit for the branch
        };

        // Attempt to set upstream for the branch if it isn't already set
        self.set_branch_upstream(&repo, branch)?;

        // Fetch changes from the remote for this branch
        Self::git_fetch(&repo, Some(branch))?;
        info!("Successfully fetched latest changes for branch '{}'.", branch);

        // Prepare to reset the local branch to match the upstream branch
        let upstream_ref = format!("refs/remotes/origin/{}", branch);

        // Reset the local branch to match the upstream branch
        {
            let upstream_commit = repo.find_reference(&upstream_ref)?.peel_to_commit()?;
            let upstream_object = upstream_commit.as_object();
            repo.reset(upstream_object, git2::ResetType::Hard, None)?;
        } // `repo` will be dropped here after its last use

        info!("Local branch '{}' has been reset to match upstream branch '{}'.", branch, upstream_ref);

        Ok(())
    }

    /// Sets the upstream tracking branch for a given local branch.
    ///
    /// This function checks if the specified local branch has an upstream branch set. 
    /// If not, it attempts to fetch the latest changes from the specified remote repository 
    /// (defaulting to "origin") and sets the upstream to the corresponding remote branch.
    ///
    /// # Arguments
    /// - `repo` - A mutable reference to the `git2::Repository`.
    /// - `branch_name` - The name of the local branch for which to set the upstream.
    ///
    /// # Errors
    /// Returns an error if the upstream branch cannot be set or if the remote branch does not exist.
    fn set_branch_upstream(&self, repo: &git2::Repository, branch_name: &str) -> Result<()> {
        // Get the local branch
        let branch = repo.find_branch(branch_name, git2::BranchType::Local)?;
    
        // Check if upstream is already set
        if branch.upstream().is_ok() {
            info!("Upstream is already set for branch '{}'", branch_name);
            return Ok(());
        }
    
        // Fetch latest changes from remote
        let remote_name = "origin";
        self.fetch_remote_branch(repo, branch_name)?;
    
        // Attempt to set upstream for the branch
        self.set_upstream_if_exists(repo, branch_name, remote_name)
    }
    
    /// Fetches the specified branch from the remote repository.
    ///
    /// This function connects to the remote named "origin" and fetches the latest updates for the given
    /// branch. If the fetch is successful, the branch will be updated with the latest changes from the remote.
    ///
    /// # Arguments
    /// - `repo` - A reference to the local Git repository.
    /// - `branch_name` - The name of the branch to fetch from the remote.
    ///
    /// This function returns a `Result` indicating success or failure. If the fetch operation fails,
    /// it will return a `git2::Error`.
    fn fetch_remote_branch(&self, repo: &git2::Repository, branch_name: &str) -> Result<(), git2::Error> {
        let mut remote = repo.find_remote("origin")?;
        remote.fetch::<&str>(&[branch_name], None, None)?;
        Ok(())
    }
    
    /// Sets the upstream for a local branch to a corresponding remote branch if it exists.
    ///
    /// This function checks if the specified remote branch exists. If it does, it sets the upstream
    /// of the local branch to the remote branch. The upstream branch is used for tracking remote changes.
    ///
    /// # Arguments
    /// - `repo` - A reference to the local Git repository.
    /// - `branch_name` - The name of the local branch for which the upstream is being set.
    /// - `remote_name` - The name of the remote (typically "origin") from which the upstream is being set.
    ///
    /// # Returns
    /// This function returns a `Result` indicating success or failure. 
    /// If the remote branch does not exist, or if an error occurs while setting the upstream,
    /// it will return a `color_eyre::eyre::Result`, which contains context about the failure.
    fn set_upstream_if_exists(
        &self,
        repo: &git2::Repository,
        branch_name: &str,
        remote_name: &str,
    ) -> Result<()> {
        let remote_ref = format!("refs/remotes/{}/{}", remote_name, branch_name);

        // Check if the remote branch exists
        let remote_branch = repo.find_reference(&remote_ref)
            .context(format!("Remote branch '{}' not found", remote_ref))?;

        // Get the shorthand branch name
        let remote_branch_name = remote_branch.shorthand()
            .ok_or_else(|| color_eyre::eyre::eyre!("Failed to get shorthand name for remote branch '{}'", remote_ref))?;

        info!(
            "Setting upstream for local branch '{}' to remote '{}'",
            branch_name, remote_branch_name
        );

        let mut branch = repo.find_branch(branch_name, git2::BranchType::Local)
            .context("Failed to find local branch")?;

        branch.set_upstream(Some(remote_branch_name))
            .context("Failed to set upstream")?;

        info!("Successfully set upstream for branch '{}' to '{}'", branch_name, remote_branch_name);

        Ok(())
    }

    /// A code level re-implementation of `git fetch`.
    /// `git fetch` will sync your local `origin/[BRANCH]` with the remote, but it won't
    /// merge those changes into your local branch.
    /// 
    /// This implementation can fetch either all branches or a specified branch.
    ///
    /// Returns a reference to the latest commit fetched from remote (`FETCH_HEAD`).
    fn git_fetch<'a>(repo: &'a Repository, branch: Option<&'a str>) -> Result<AnnotatedCommit<'a>> {
        let mut remote = repo.find_remote("origin")?;

        let mut fetch_options = FetchOptions::new();
        fetch_options.download_tags(git2::AutotagOption::All);
        
        match branch {
            Some(branch_name) => {
                // Fetch only the specified branch
                remote.fetch(
                    &[&format!("refs/heads/{branch_name}:refs/remotes/origin/{branch_name}")],
                    Some(&mut fetch_options),
                    None,
                )?;
            },
            None => {
                // Fetch all branches
                remote.fetch(
                    &["+refs/heads/*:refs/remotes/origin/*"],
                    Some(&mut fetch_options),
                    None,
                )?;
            },
        }
        drop(remote);

        let fetch_head = repo.find_reference("FETCH_HEAD")?;
        let fetch_head_name = fetch_head.name().unwrap_or("unknown");
        debug!("Fetched HEAD: {}", fetch_head_name);
        Ok(repo.reference_to_annotated_commit(&fetch_head)?)
    }

    /// A code level re-implementation of `git merge`. It accepts a [`git2::AnnotatedCommit`]. The interface
    /// is specifically written as the second half of `git pull`, so it would probably need to be modified to support
    fn git_merge(
        repo: &Repository,
        remote_branch: &str,
        fetch_commit: AnnotatedCommit<'_>,
    ) -> Result<()> {
        // First perform a merge analysis to understand how to proceed
        let analysis = repo.merge_analysis(&[&fetch_commit])?;

        // Handle fast-forward merges
        if analysis.0.is_fast_forward() {
            debug!("Performing fast forward merge from branch '{}'", remote_branch);
            let refname = format!("refs/heads/{}", remote_branch);
            let mut reference = repo.find_reference(&refname)?;
            Self::fast_forward(repo, &mut reference, &fetch_commit)?;
        } 
        // Handle normal merges
        else if analysis.0.is_normal() {
            debug!("Performing normal merge from branch '{}'", remote_branch);
            let head_commit = repo.reference_to_annotated_commit(&repo.head()?)?;
            Self::normal_merge(repo, &fetch_commit, &head_commit)?;
        } 
        // If no merging is needed
        else {
            debug!("No work needed to merge from branch '{}'", remote_branch);
        }

        Ok(())
    }

    /// This is a helper function called by [`Self::git_merge`], you probably don't want to call this
    /// directly.
    ///
    /// Merge the the `source` reference commit into on top of the reference `destination` commit.
    /// This is considered a "normal merge", as opposed to a fast forward merge. See [`Self::fast_forward`]
    /// for more info.
    fn normal_merge(
        repo: &Repository,
        source: &AnnotatedCommit,
        destination: &AnnotatedCommit,
    ) -> Result<()> {
        let source_tree = repo.find_commit(source.id())?.tree()?;
        let destination_tree = repo.find_commit(destination.id())?.tree()?;
        // The ancestor is the most recent commit that the source and destination share.
        let ancestor = repo
            .find_commit(repo.merge_base(source.id(), destination.id())?)?
            .tree()?;
        // A git index (or staging area) is where changes are written before they're committed.
        let mut idx = repo.merge_trees(&ancestor, &source_tree, &destination_tree, None)?;
        if idx.has_conflicts() {
            bail!("Unable to merge changes from {:?} into {:?} because there are merge conflicts and method is currently implemented to handle merge conflicts.", source.refname().unwrap(), destination.refname().unwrap());
        }
        // Write the changes to disk, then create and attach a merge commit to that tree then update the working tree to the latest commit.
        let result_tree = repo.find_tree(idx.write_tree()?)?;
        let _merge_commit = {
            let msg = format!("Merge: {} into {}", source.id(), destination.id());
            let sig = repo.signature()?;
            let destination_commit_parent = repo.find_commit(destination.id())?;
            let source_commit_parent = repo.find_commit(source.id())?;
            repo.commit(
                Some("HEAD"),
                &sig,
                &sig,
                &msg,
                &result_tree,
                &[&destination_commit_parent, &source_commit_parent],
            )?
        };
        // Now update the working tree
        repo.checkout_head(None)?;

        Ok(())
    }

    /// This is a helper function used by [`Self::git_merge`], you probably don't want to call it
    /// directly.
    ///
    /// In some cases, a merge can be simplified by just moving the `HEAD` pointer forwards if the new
    /// commits are direct ancestors of the old `HEAD`.
    fn fast_forward(
        repo: &Repository,
        local_branch: &mut git2::Reference,
        remote_commit: &AnnotatedCommit,
    ) -> Result<()> {
        let lb_name = local_branch
            .name()
            .wrap_err("Local branch name isn't valid UTF-8")?
            .to_string();
        let msg = format!(
            "Fast forwarding: Setting {lb_name} to id: {}",
            remote_commit.id()
        );
        debug!("{msg}");
        local_branch.set_target(remote_commit.id(), &msg)?;
        repo.set_head(&lb_name)?;
        repo.checkout_head(Some(git2::build::CheckoutBuilder::default().force()))?;
        Ok(())
    }

    /// Returns the latest commit from `HEAD`.
    ///
    /// <https://zsiciarz.github.io/24daysofrust/book/vol2/day16.html>
    pub fn find_last_commit(repo: &Repository) -> Result<git2::Commit, git2::Error> {
        let obj = repo.head()?.resolve()?.peel(git2::ObjectType::Commit)?;
        obj.into_commit()
            .map_err(|_| git2::Error::from_str("Couldn't find commit"))
    }
<<<<<<< HEAD

    /// Resets the working directory to the last committed state, discarding any uncommitted changes.
    /// 
    /// This function checks the status of the repository and, if any uncommitted 
    /// changes are detected, it resets the working directory to the last committed state. 
    /// This ensures that the working directory is clean before pulling changes from the remote.
    /// 
    /// This function is equivalent to running `git reset --hard`.
    /// 
    /// # Errors
    /// This function will return an error if retrieving the status fails or if 
    /// checking out the head fails.
    fn git_reset(&self, repo: &git2::Repository) -> Result<()> {
        // Get the current status of the repository
        let status = repo.statuses(None)?;

        // Log the status of each file
        for entry in status.iter() {
            debug!("File: {:?}, Status: {:?}", entry.path(), entry.status());
        }

        // Check for uncommitted changes
        if status.iter().any(|s| s.status() != git2::Status::CURRENT) {
            info!("Uncommitted changes found. Discarding changes before pulling.");

            // Create a checkout builder to discard changes
            let mut checkout_builder = CheckoutBuilder::new();
            checkout_builder.force();

            // Checkout HEAD to discard uncommitted changes
            repo.checkout_head(Some(&mut checkout_builder))
                .wrap_err("Failed to checkout HEAD and discard uncommitted changes")?;
            info!("Discarded uncommitted changes and reset to the last commit.");
        }

        Ok(())
    }

}
=======
}

impl RepoFileSystem for Interface {
    fn get_file<P: AsRef<Path> + Copy>(path: P) -> Result<Option<Vec<u8>>> {
        let mut path_to_file: PathBuf = PathBuf::from("./repo");
        path_to_file.push(path);
        if !path_to_file.exists() {
            return Ok(None);
        }

        let mut file = fs::File::open(path_to_file)?;
        let mut o: Vec<u8> = Vec::new();
        file.read_to_end(&mut o)?;
        Ok(Some(o))
    }

    #[tracing::instrument(skip(contents))]
    fn put_file<P: AsRef<Path> + Copy + Debug>(path: P, contents: &[u8]) -> Result<()> {
        let mut path_to_file: PathBuf = PathBuf::from("./repo");
        path_to_file.push(path);
        // wipe the file
        let mut file = fs::File::create(path_to_file).wrap_err_with(|| {
            format!(
                "Failed to wipe requested file for rewrite: {:?}",
                path.as_ref()
            )
        })?;
        // write the new contents in
        file.write_all(contents).wrap_err_with(|| {
            format!(
                "Failed to write new contents into file: {:?}",
                path.as_ref()
            )
        })?;
        Ok(())
    }

    fn delete_file<P: AsRef<Path> + Copy>(path: P) -> Result<()> {
        let mut path_to_file: PathBuf = PathBuf::from("./repo");
        path_to_file.push(path);
        fs::remove_file(&path_to_file)
            .wrap_err_with(|| format!("Failed to remove the document at {path_to_file:?}"))?;
        Ok(())
    }

    fn get_file_tree<P: AsRef<Path> + Copy>(path: P) -> Result<INode> {
        fn recurse_tree(dir: &Path, node: &mut INode) -> Result<()> {
            for entry in fs::read_dir(dir)? {
                let entry = entry?;
                let path = entry.path();
                let entry_name = entry.file_name().to_string_lossy().to_string();
                // path is a directory, recurse over children
                if path.is_dir() {
                    let mut inner_node = INode {
                        name: entry_name,
                        children: Vec::new(),
                    };
                    recurse_tree(&path, &mut inner_node)?;
                    node.children.push(inner_node);
                } else {
                    // path is a file, add to children
                    node.children.push(INode {
                        name: entry_name,
                        children: Vec::new(),
                    });
                }
            }
            // Sort entries alphabetically
            node.children.sort_by_cached_key(|e| e.name.clone());
            Ok(())
        }

        let mut root_node = INode {
            name: path
                .as_ref()
                .file_name()
                .unwrap()
                .to_string_lossy()
                .to_string(),
            children: Vec::new(),
        };
        let mut trunk_path = PathBuf::from("./repo");
        trunk_path.push(path.as_ref());
        recurse_tree(&trunk_path, &mut root_node)?;
        Ok(root_node)
    }
}

/// An abstraction over the filesystem for the git repository. Does not implement the version
/// control side of things
trait RepoFileSystem {
    /// Read the file at the provided location, relative to the root of the repo
    fn get_file<P: AsRef<Path> + Copy + Debug>(path: P) -> Result<Option<Vec<u8>>>;

    /// Create a file at the provided location, or overwrite it if it exists, relative to
    /// the root of the repo
    fn put_file<P: AsRef<Path> + Copy + Debug>(path: P, contents: &[u8]) -> Result<()>;

    /// Delete the file at the provided location, relative to the root of the repo
    fn delete_file<P: AsRef<Path> + Copy + Debug>(path: P) -> Result<()>;

    /// Read the directory at the provided location and create a representation of that dir's
    /// filesystem tree.
    fn get_file_tree<P: AsRef<Path> + Copy + Debug>(path: P) -> Result<INode>;
}

// TODO: Split git code out into a new (hopefully git backend agnostic) trait so that the impl block
// isn't so massive
// trait Git {}

// TODO: unit tests for get_inode_path and that sort of thing
>>>>>>> b007c4ba
<|MERGE_RESOLUTION|>--- conflicted
+++ resolved
@@ -1,14 +1,8 @@
 //! Abstractions and interfaces over the git repository
 
-<<<<<<< HEAD
 use color_eyre::eyre::{bail, ContextCompat, WrapErr, Result};
-use git2::{AnnotatedCommit, FetchOptions, Oid, Repository, Signature, Status, BranchType, build::CheckoutBuilder};
-=======
-use color_eyre::eyre::{bail, ContextCompat};
-use color_eyre::{eyre::Context, Result};
 use fs_err as fs;
-use git2::{AnnotatedCommit, FetchOptions, IndexAddOption, Oid, Repository, Signature, Status};
->>>>>>> b007c4ba
+use git2::{AnnotatedCommit, FetchOptions, IndexAddOption, Oid, Repository, Signature, Status, BranchType, build::CheckoutBuilder};
 use serde::{Deserialize, Serialize};
 use std::fmt::Debug;
 use std::io::{Read, Write};
@@ -122,16 +116,6 @@
         Ok(asset_tree)
     }
 
-<<<<<<< HEAD
-    /// Create or overwrite the document at the provided `path` and populate it with the value of `new_doc`.
-    /// `message` will be included in the commit message, and `branch` specifies which branch to commit to.
-    /// `token` is a valid github auth token.
-    ///
-    /// # Errors
-    /// This function will return an error if filesystem operations fail, or if any of the git operations fail
-    /// This lint gets upset that `repo` isn't dropped early because it's a performance heavy drop, but when applied,
-    /// it creates errors that note the destructor for other values failing because of it (tree)
-=======
     /// Create or overwrite the document at the provided `path`
     /// and populate it with the value of `new_doc`.`message` will be included in the commit
     /// message, and `token` is a valid github auth token.
@@ -146,6 +130,42 @@
     /// # Panics
     /// This function will panic if it's called when the repo mutex is already held by the current
     /// thread.
+        fn recurse_tree(dir: &Path, node: &mut INode) -> Result<()> {
+            for entry in fs::read_dir(dir)? {
+                let entry = entry?;
+                let path = entry.path();
+                let entry_name = entry.file_name().to_string_lossy().to_string();
+                // path is a directory, recurse over children
+                if path.is_dir() {
+                    let mut inner_node = INode {
+                        name: entry_name,
+                        children: Vec::new(),
+                    };
+                    recurse_tree(&path, &mut inner_node)?;
+                    node.children.push(inner_node);
+                } else {
+                    // path is a file, add to children
+                    node.children.push(INode {
+                        name: entry_name,
+                        children: Vec::new(),
+                    });
+                }
+            }
+            Ok(())
+        }
+
+        let mut root_node = INode {
+            name: String::from("documents"),
+            children: Vec::new(),
+        };
+
+        recurse_tree(Path::new(&self.doc_path), &mut root_node)?;
+        Ok(root_node)
+    }
+
+    /// Create or overwrite the document at the provided `path` and populate it with the value of `new_doc`.
+    /// `message` will be included in the commit message, and `branch` specifies which branch to commit to.
+    /// `token` is a valid github auth token.
     ///
     /// # Errors
     /// This function will return an error if filesystem operations fail, or if any of the git
@@ -153,7 +173,6 @@
     // This lint gets upset that `repo` isn't dropped early because it's a performance heavy drop,
     // but when applied, it creates errors that note the destructor for other values failing
     // because of it (tree)
->>>>>>> b007c4ba
     #[allow(clippy::significant_drop_tightening)]
     #[tracing::instrument(skip_all)]
     pub fn put_doc<P: AsRef<Path> + Copy + std::fmt::Debug>(
@@ -164,37 +183,6 @@
         token: &str,
         branch: &str,  // Pass the branch name here
     ) -> Result<()> {
-<<<<<<< HEAD
-        // Step 1: Checkout or create the branch
-        self.checkout_or_create_branch(branch)?;
-
-        let repo = self.repo.lock().unwrap();
-
-        // Step 2: Write the document to the specified path
-        let mut path_to_doc: PathBuf = PathBuf::from("./");
-        path_to_doc.push(&self.doc_path);
-        path_to_doc.push(path);
-
-        // Wipe and write the new contents
-        let mut file = fs::File::create(path_to_doc).wrap_err_with(|| {
-            format!("Failed to wipe requested file for rewrite: {:?}", path.as_ref())
-        })?;
-        file.write_all(new_doc.as_bytes()).wrap_err_with(|| {
-            format!("Failed to write new contents into file: {:?}", path.as_ref())
-        })?;
-
-        let msg = format!("[Hyde]: {message}");
-
-        // Stage the changes for commit
-        Self::git_add(&repo, ".")?;
-
-        // Step 3: Commit the changes to the branch
-        Self::git_commit(&repo, msg, None)?;
-
-        // Step 4: Push the branch to the remote repository
-        Self::git_push(&repo, repo_url, Some(branch), token)?;
-
-=======
         // TODO: refactoring hopefully means that all paths can just assume that it's relative to
         // the root of the repo
         let repo = self.repo.lock().unwrap();
@@ -208,7 +196,6 @@
         let commit_id = Self::git_commit(&repo, msg, None)?;
         debug!("New commit made with ID: {:?}", commit_id);
         Self::git_push(&repo, token, &self.repo_url)?;
->>>>>>> b007c4ba
         info!(
             "Document {:?} edited, committed to branch '{branch}' and pushed to GitHub with message: {message:?}",
             path.as_ref()
@@ -271,17 +258,11 @@
     /// thread.
     ///
     /// # Errors
-<<<<<<< HEAD
-    /// This function will return an error if filesystem operations fail, or if any of the git operations fail
-    /// This lint gets upset that `repo` isn't dropped early because it's a performance heavy drop, but when applied,
-    /// it creates errors that note the destructor for other values failing because of it (tree)
-=======
     /// This function will return an error if filesystem operations fail, or if any of the git
     /// operations fail.
     // This lint gets upset that `repo` isn't dropped early because it's a performance heavy drop,
     // but when applied, it creates errors that note the destructor for other values failing
     // because of it (tree)
->>>>>>> b007c4ba
     pub fn delete_doc<P: AsRef<Path> + Copy>(
         &self,
         path: P,
@@ -296,11 +277,7 @@
         Self::git_add(&repo, ".")?;
         let commit_id = Self::git_commit(&repo, msg, None)?;
         debug!("New commit made with ID: {:?}", commit_id);
-<<<<<<< HEAD
-        Self::git_push(&repo, token, None, repo_url)?;
-=======
         Self::git_push(&repo, token, &self.repo_url)?;
->>>>>>> b007c4ba
         drop(repo);
         info!(
             "Document {:?} removed and changes synced to Github with message: {message:?}",
@@ -427,20 +404,7 @@
         Ok(())
     }
 
-<<<<<<< HEAD
-    // /// A code level re-implementation of `git rm`.
-    // fn git_rm<P: AsRef<Path>>(repo: &Repository, path: P) -> Result<()> {
-    //     let mut index = repo.index()?;
-    //     // index.add_path(path.as_ref())?;
-    //     index.remove(path.as_ref(), 1)?;
-    //     index.write()?;
-    //     Ok(())
-    // }
-
     /// Checks out an existing branch or creates a new branch based on the given name.
-=======
-    /// A code level re-implementation of `git commit`.
->>>>>>> b007c4ba
     ///
     /// This function attempts to switch to a branch specified by `branch_name`. If the branch
     /// does not exist, it creates a new branch at the current HEAD commit. It handles both
@@ -867,7 +831,6 @@
         obj.into_commit()
             .map_err(|_| git2::Error::from_str("Couldn't find commit"))
     }
-<<<<<<< HEAD
 
     /// Resets the working directory to the last committed state, discarding any uncommitted changes.
     /// 
@@ -906,8 +869,6 @@
         Ok(())
     }
 
-}
-=======
 }
 
 impl RepoFileSystem for Interface {
@@ -1018,5 +979,4 @@
 // isn't so massive
 // trait Git {}
 
-// TODO: unit tests for get_inode_path and that sort of thing
->>>>>>> b007c4ba
+// TODO: unit tests for get_inode_path and that sort of thing