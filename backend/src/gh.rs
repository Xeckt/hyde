//! Code for interacting with GitHub (authentication, prs, et cetera)

use chrono::DateTime;
use color_eyre::eyre::{bail, Context};
use color_eyre::Result;
use fs_err as fs;
use jsonwebtoken::{encode, Algorithm, EncodingKey, Header};
use reqwest::Client;
use serde::{Deserialize, Serialize};
use serde_json::{json, Map, Value};
use std::io::Read;
use std::sync::Arc;
use std::time::{SystemTime, UNIX_EPOCH};
use tokio::sync::Mutex;
use tracing::{ info, debug };

const GITHUB_API_URL: &str = "https://api.github.com";

#[derive(Clone)]
pub struct GitHubClient {
    /// The URL of the GitHub repository this client is associated with.
    repo_url: String,
    /// An HTTP client used to make requests to the GitHub API.
    client: Client,
    /// The client ID for GitHub OAuth authentication.
    client_id: String,
    /// A thread-safe, shared access token for authenticating requests.
    token: Arc<Mutex<String>>,
    /// The expiration time of the current authentication token.
    expires_at: Arc<Mutex<SystemTime>>
}

impl GitHubClient {
    /// Creates a new instance of `GitHubClient`.
    /// 
    /// # Arguments
    /// - `repo_url` - A `String` representing the URL of the GitHub repository.
    /// - `client` - A `reqwest::Client` used for making HTTP requests to GitHub's API.
    /// - `token` - A `String` representing the GitHub access token used for authentication.
    ///
    /// # Returns
    /// - A new `GitHubClient` instance that can be used to interact with the GitHub API.
    pub fn new(repo_url: String, client: Client, client_id: String) -> Self {
        Self {
            repo_url,
            client,
            client_id,
            token: Arc::new(Mutex::new(String::new())),
            expires_at: Arc::new(Mutex::new(UNIX_EPOCH)),
        }
    }

    /// Retrieves a valid GitHub access token, refreshing it if necessary.
    ///
    /// This function ensures that a valid access token is always available for making authenticated
    /// requests to the GitHub API. If the current token is close to expiration or unavailable,
    /// the function fetches a new token using the provided client credentials and updates the token
    /// and expiration time.
    ///
    /// # Returns:
    /// A `Result<String>`:
    /// - `Ok(String)`: A valid access token as a `String`.
    /// - `Err(e)`: An error if the token retrieval or refresh process fails.
    ///
    /// # Errors:
    /// This function may return an error if:
    /// - The current time cannot be determined (`SystemTime` issues).
    /// - The token refresh request to the GitHub API fails.
    /// - The response from the token refresh endpoint cannot be parsed or does not contain valid token data.
    ///
    pub async fn get_token(&self) -> Result<String> {
        let mut token_ref = self.token.lock().await;

        // Fetch a new token if more than 59 minutes have passed
        // Tokens expire after 1 hour, this is to account for clock drift
        if SystemTime::now().duration_since(UNIX_EPOCH)?.as_secs() > (60 * 59)
        {
            // Fetch a new token
            let api_response = get_access_token(&self.client, &self.client_id).await?;
            *token_ref = api_response.0;
            let mut expires_ref = self.expires_at.lock().await;
            *expires_ref = api_response.1;
        }

        Ok(token_ref.clone())
    }

    /// Extracts the repository name and owner from a GitHub repository URL in the format `<owner>/<repo>`.
    /// 
    /// This function expects the `repo_url` to be in the format `https://<host>/<owner>/<repo>.git` (e.g., 
    /// `https://github.com/owner/repository.git`). It removes the `.git` suffix and extracts the owner 
    /// and repository name. The result is returned as a string in the format `<owner>/<repo>`.
    /// 
    /// # Returns
    /// A `Result<String>`, where:
    /// - `Ok(<owner>/<repo>)`: A string in the format `<owner>/<repo>`, representing the repository owner 
    ///   and name extracted from the URL.
    /// - `Err(e)`: An error message if the URL is not in the expected format or missing the `.git` suffix.
    /// 
    /// # Errors
    /// This function returns an error if:
    /// - The URL does not contain both an owner and a repository name (e.g., `https://github.com`).
    /// - The URL does not match the expected pattern (missing or incorrect `.git` suffix).
    #[tracing::instrument(level = "debug", skip(self))]
    fn get_repo_name(&self) -> Result<String> {
        let repo_path = self
            .repo_url
            .trim_end_matches(".git")
            .rsplit('/')
            .collect::<Vec<&str>>();

        if repo_path.len() < 2 {
            bail!("Invalid repo_url format, must be <owner>/<repo>.");
        }

        Ok(format!("{}/{}", repo_path[1], repo_path[0]))
    }

    /// Creates a GitHub pull request using the provided parameters.
    /// 
    /// This function sends a request to the GitHub API to create a pull request from a specified head branch 
    /// to a base branch in the specified repository. It requires the repository URL, an authentication token, 
    /// and the details of the pull request (title, description, and branches involved).
    /// 
    /// # Parameters:
    /// - `head_branch`: A string slice representing the branch with changes (source branch).
    /// - `base_branch`: A string slice representing the base branch to which the pull request is created (target branch).
    /// - `pr_title`: A string slice representing the title of the pull request.
    /// - `pr_description`: A string slice representing the description of the pull request.
    /// 
    /// # Returns:
    /// A `Result<String>`:
    /// - `Ok(url)`: If the pull request is successfully created, it returns the URL of the created pull request.
    /// - `Err(e)`: If the pull request creation fails, it returns an error message describing the failure.
    /// 
    /// # Errors:
    /// This function may return an error if:
    /// - The `repo_url` is not in the expected format and cannot be parsed to derive the repository name.
    /// - The request to create the pull request fails due to authentication issues, invalid input, or network problems.
    /// - The GitHub API response is missing the expected `html_url` field for the created pull request.
    #[tracing::instrument(level = "debug", skip(self))]
    pub async fn create_pull_request(
        &self,
        head_branch: &str,
        base_branch: &str,
        pr_title: &str,
        pr_description: &str,
        issue_numbers: Option<Vec<u64>>,
    ) -> Result<String> {
        // Parse the repository name from self.repo_url
        let repo_name = self.get_repo_name()?;
        let token = self.get_token().await?;
        let mut pr_body = pr_description.to_string();

        // If issue numbers are provided, add them to the body
        if let Some(issues) = issue_numbers {
            for issue in issues {
                pr_body.push_str(&format!("\n\nCloses #{}", issue));
            }
        }

        let pr_body_json = json!({
            "title": pr_title,
            "head": head_branch,
            "base": base_branch,
            "body": pr_body,
        });

        debug!("Creating pull request to {}/repos/{}/pulls", GITHUB_API_URL, repo_name);

        // Send the pull request creation request to the GitHub API
        let response = self
            .client
            .post(format!("{}/repos/{}/pulls", GITHUB_API_URL, repo_name))
            .bearer_auth(&token)
            .header("User-Agent", "Hyde")
            .json(&pr_body_json)
            .send()
            .await?;

        // Handle the response based on the status code
        if response.status().is_success() {
            info!("Pull request created to merge {} into {}", head_branch, base_branch);
            
            // Extract the response JSON to get the pull request URL
            let response_json: Value = response.json().await?;
            if let Some(url) = response_json.get("html_url").and_then(Value::as_str) {
                Ok(url.to_string())
            } else {
                bail!("Expected URL field not found in the response.");
            }
        } else {
            let status = response.status();
            let response_text = response.text().await?;
            bail!(
                "Failed to create pull request: {}, Response: {}",
                status,
                response_text
            );
        }
    }

    /// Updates an existing pull request on GitHub with the specified details.
    ///
    /// This function sends a `PATCH` request to the GitHub API to update an existing pull request. 
    /// It allows updating the title, description, base branch, and associated issues of the pull request.
    ///
    /// # Arguments
    /// - `pr_number` - The number of the pull request to update.
    /// - `pr_title` - Optional new title for the pull request.
    /// - `pr_description` - Optional updated description for the pull request.
    /// - `base_branch` - Optional target base branch to change the pull request's target.
    /// - `issue_numbers` - Optional list of GitHub issue numbers to associate with the pull request. 
    ///   These issues will be referenced in the pull request description using the "Closes #<issue_number>" syntax.
    ///
    /// # Returns
    /// A `Result<String>`:
    /// - `Ok(url)`: The URL of the updated pull request if the operation is successful.
    /// - `Err(e)`: An error if the operation fails.
    ///
    /// # Errors
    /// This function returns an error in the following scenarios:
    /// - The repository name cannot be retrieved.
    /// - The GitHub API request fails due to network issues, authentication problems, or a bad request.
    /// - The response from GitHub does not contain the expected `html_url` field, indicating an unexpected API response format.
    /// - The request body cannot be constructed due to missing or invalid arguments.
    #[tracing::instrument(level = "debug", skip(self))]
    pub async fn update_pull_request(
        &self,
        pr_number: u64,
        pr_title: Option<&str>,
        pr_description: Option<&str>,
        base_branch: Option<&str>,
        issue_numbers: Option<Vec<u64>>,
    ) -> Result<String> {
        let repo_name = self.get_repo_name()?;
        let token = self.get_token().await?;
        let mut pr_body_json = serde_json::Map::new();
    
        if let Some(title) = pr_title {
            pr_body_json.insert("title".to_string(), json!(title));
        }
    
        let mut pr_body = String::new();
    
        // If description is provided, include it in the body
        if let Some(description) = pr_description {
            pr_body.push_str(description);
        }
    
        // If issue numbers are provided, add them to the body
        if let Some(issues) = issue_numbers {
            for issue in issues {
                pr_body.push_str(&format!("\n\nCloses #{}", issue));
            }
        }
    
        // Add the constructed body to the JSON body
        pr_body_json.insert("body".to_string(), json!(pr_body));
    
        if let Some(base) = base_branch {
            pr_body_json.insert("base".to_string(), json!(base));
        }
    
        debug!("Updating pull request {} in {}/repos/{}/pulls", pr_number, GITHUB_API_URL, repo_name);
    
        // Send the request to the GitHub API to update the pull request
        let response = self
            .client
            .patch(format!("{}/repos/{}/pulls/{}", GITHUB_API_URL, repo_name, pr_number))
            .bearer_auth(&token)
            .header("User-Agent", "Hyde")
            .json(&pr_body_json)
            .send()
            .await?;
    
        // Handle the response based on the status code
        if response.status().is_success() {
            info!("Pull request #{} updated successfully", pr_number);
    
            // Extract the response JSON to get the updated pull request URL
            let response_json: Value = response.json().await?;
            if let Some(url) = response_json.get("html_url").and_then(Value::as_str) {
                Ok(url.to_string())
            } else {
                bail!("Expected URL field not found in the response.");
            }
        } else {
            let status = response.status();
            let response_text = response.text().await?;
            bail!(
                "Failed to update pull request #{}: {}, Response: {}",
                pr_number,
                status,
                response_text
            );
        }
    }

    /// Closes a pull request in the specified GitHub repository.
    ///
    /// This function sends a `PATCH` request to the GitHub API to change the state
    /// of a pull request to "closed". It requires the repository's name and a valid
    /// authentication token to authenticate and send the request.
    ///
    /// # Arguments
    /// - `pr_number`: The number of the pull request to close.
    ///
    /// # Returns
    /// A `Result<()>`:
    /// - `Ok(())` if the pull request was successfully closed.
    /// - `Err(e)` if an error occurred during the process, such as:
    ///   - Issues with fetching the repository name.
    ///   - Failure to acquire a valid authentication token.
    ///   - Network issues or problems with sending the request to the GitHub API.
    ///
    /// # Errors
    /// This function returns an error in the following cases:
    /// - The repository name cannot be fetched from the GitHub client.
    /// - The token required for authentication cannot be obtained or is invalid.
    /// - The GitHub API request fails (e.g., due to incorrect repository or pull request numbers).
    /// - The response from GitHub does not match the expected status for closing the pull request.
    #[tracing::instrument(level = "debug", skip(self))]
    pub async fn close_pull_request(&self, pr_number: u64) -> Result<()> {
        // Get the repository name from the repository URL
        let repo_name = self.get_repo_name()?;
        let token = self.get_token().await?;
    
        // Construct the JSON body to close the pull request
        let pr_body_json = json!({
            "state": "closed"
        });
    
        // Send the request to GitHub API to close the pull request
        let response = self
            .client
            .patch(format!("{}/repos/{}/pulls/{}", GITHUB_API_URL, repo_name, pr_number))
            .bearer_auth(&token)
            .header("User-Agent", "Hyde")
            .json(&pr_body_json)
            .send()
            .await?;
    
        // Handle the response
        if response.status().is_success() {
            info!("Pull request #{} closed successfully", pr_number);
            Ok(())
        } else {
            let status = response.status();
            let response_text = response.text().await?;
            bail!(
                "Failed to close pull request #{}: {}, Response: {}",
                pr_number,
                status,
                response_text
            );
        }
    }
    
    /// Fetches a complete list of branches with detailed information from the specified GitHub repository.
    ///
    /// This function retrieves all branches for a repository by sending paginated GET requests to the GitHub API.
    /// Each response includes detailed information about each branch, such as whether it is protected and its commit metadata.
    /// The function iterates over pages of results, each containing up to 100 branches, until it has fetched all branches.
    /// The responses are deserialized into a vector of `Branch` structs.
    ///
    /// # Returns:
    /// A `Result<Vec<Branch>>`:
    /// - `Ok(branches)`: A vector of `Branch` structs representing all branches in the repository, including detailed information.
    /// - `Err(e)`: An error if the request fails or if the response cannot be deserialized into `Branch` structs.
    ///
    /// # Errors:
    /// This function may return an error if:
    /// - The request to fetch branches fails (e.g., due to network issues, authentication errors, or API rate limits).
    /// - The response from the GitHub API cannot be deserialized into a vector of `Branch` structs.
    ///
    /// # Pagination:
    /// The GitHub API paginates branch lists with a default limit of 30 branches per page. This function specifies a
    /// `per_page` limit of 100 branches to reduce the number of requests. It continues to fetch pages until no
    /// branches are left, ensuring that all branches are retrieved.
    #[tracing::instrument(level = "debug", skip(self))]
    pub async fn list_branches(&self) -> Result<Vec<Branch>> {
        let repo_name = self.get_repo_name()?;
        let token = self.get_token().await?;
        let mut branches = Vec::new();
        let mut page = 1;
    
        loop {
            // Make a GET request to fetch a page of branches
            let response = self
                .client
                .get(format!(
                    "{}/repos/{}/branches",
                    GITHUB_API_URL, repo_name
                ))
                .bearer_auth(&token)
                .header("User-Agent", "Hyde")
                .query(&[("per_page", "100"), ("page", &page.to_string())])
                .send()
                .await?;
    
            // Check response status and handle it accordingly
            if response.status().is_success() {
                let page_branches: Vec<Branch> = response.json().await?;

                if page_branches.is_empty() {
                    break;
                }

                branches.extend(page_branches);
                page += 1;
            } else {
                let status = response.status();
                let response_text = response.text().await?;
                bail!(
                    "Failed to fetch branches: {}, Response: {}",
                    status,
                    response_text
                );
            }
        }
    
        Ok(branches)
    }

    /// Fetches the default branch of the repository associated with the authenticated user.
    ///
    /// This function retrieves the repository name using `get_repo_name`, 
    /// sends a `GET` request to the GitHub API to fetch repository details, 
    /// and extracts the default branch from the response.
    ///
    /// # Returns
    /// A `Result<String>`:
    /// - `Ok(String)` containing the name of the default branch if successful.
    /// - `Err(anyhow::Error)` if an error occurs during the process, such as:
    ///   - Failure to retrieve the repository name.
    ///   - Issues with sending the `GET` request or network problems.
    ///   - Failure to parse the response or if the `default_branch` field is missing from the response.
    ///
    /// # Errors
    /// Returns an error in the following cases:
    /// - The repository name cannot be retrieved from the GitHub client.
    /// - The `GET` request to fetch repository details fails (e.g., due to network issues or API errors).
    /// - The response from GitHub does not contain a valid `default_branch` field.
    #[tracing::instrument(level = "debug", skip(self))]
    pub async fn get_default_branch(&self) -> Result<String> {
        // Extract repository name from `repo_url`
        let repo_name = self.get_repo_name()?;
        let token = self.get_token().await?;
    
        // Make the GET request to fetch repository details
        let response = self
            .client
            .get(format!("{}/repos/{}", GITHUB_API_URL, repo_name))
            .bearer_auth(&token)
            .header("User-Agent", "Hyde")
            .send()
            .await?;
    
        // Check response status
        if !response.status().is_success() {
            let status = response.status();
            let response_text = response.text().await?;
            bail!("Failed to fetch repository details: {}, Response: {}", status, response_text);
        }
    
        // Deserialize the response to get the repository details
        let repo_details: Map<String, Value> = response.json().await?;
    
        // Retrieve the default branch from the response
        let serialized_default_branch = repo_details.get("default_branch").expect("GitHub API response missing expected field 'default_branch'");  
        let default_branch = serialized_default_branch.as_str().unwrap().to_owned();
    
        Ok(default_branch)
    }        

    /// Fetches issues from the GitHub repository.
    ///
    /// This function retrieves issues from the specified repository using the GitHub API.
    /// You can filter issues based on their state and associated labels.
    ///
    /// # Parameters:
    /// - `issue_state`: A string slice representing the state of the issues to fetch (e.g., "open", "closed", "all").
    ///            Defaults to "open".
    /// - `labels`: A comma-separated string slice representing labels to filter issues by. Defaults to `None`.
    ///
    /// # Returns:
    /// A `Result<Vec<Value>>`:
    /// - `Ok(issues)`: A vector of JSON values representing the issues fetched from the repository.
    /// - `Err(e)`: An error message if the request fails or the response cannot be parsed.
    ///
    /// # Errors:
    /// This function may return an error if:
    /// - The `repo_url` is not in the expected format and cannot be parsed to derive the repository name.
    /// - The request to fetch issues fails due to authentication issues, invalid input, or network problems.
    /// - The GitHub API response cannot be parsed as a JSON array.
    #[tracing::instrument(level = "debug", skip(self))]
    pub async fn get_issues(&self, state: Option<&str>, labels: Option<&str>) -> Result<Vec<Value>> {
        let repo_name = self.get_repo_name()?;
    
        let issue_state = state.unwrap_or("open");
        let token = self.get_token().await?;
        let mut query_params = vec![format!("state={}", issue_state)];
        if let Some(labels) = labels {
            query_params.push(format!("labels={}", labels));
        }
        let query_string = format!("?{}", query_params.join("&"));
    
        let url = format!("{}/repos/{}/issues{}", GITHUB_API_URL, repo_name, query_string);
    
        let response = self
            .client
            .get(&url)
            .bearer_auth(&token)
            .header("Accept", "application/vnd.github+json")
            .header("User-Agent", "Hyde")
            .timeout(std::time::Duration::from_secs(10))
            .send()
            .await?;
<<<<<<< HEAD

=======
    
>>>>>>> c9462d2e
        if !response.status().is_success() {
            let status = response.status();
            let error_text = response.text().await.unwrap_or_else(|_| "Unknown error".to_string());
            bail!("GitHub API request failed ({}): {}", status, error_text);
        }
    
        let issues: Vec<Value> = response.json().await?;
    
        Ok(issues)
    }

    /// Request a github installation access token using the provided reqwest client.
    /// The installation access token will expire after 1 hour.
    /// Returns the new token, and the time of expiration
    async fn get_access_token(req_client: &Client, client_id: &str) -> Result<(String, SystemTime)> {
        let token = gen_jwt_token(client_id)?;
        let response = req_client
            .post(format!(
                "https://api.github.com/app/installations/{}/access_tokens",
                get_installation_id(req_client, client_id).await?
            ))
            .bearer_auth(token)
            .header("Accept", "application/vnd.github+json")
            .header("User-Agent", "Hyde")
            // https://docs.github.com/en/rest/about-the-rest-api/api-versions?apiVersion=2022-11-28
            .header("X-GitHub-Api-Version", "2022-11-28")
            .send()
            .await?;
        let deserialized_response: AccessTokenResponse =
            serde_json::from_slice(&response.bytes().await?)?;
        Ok((
            deserialized_response.token,
            DateTime::parse_from_rfc3339(&deserialized_response.expires_at)?.into(),
        ))
    }

    #[derive(Deserialize)]
    struct InstallationIdResponse {
        id: u64,
    }

    /// Fetch the Installation ID. This value is required for most API calls
    ///
    /// <https://docs.github.com/en/apps/creating-github-apps/authenticating-with-a-github-app/authenticating-as-a-github-app-installation#generating-an-installation-access-token>
    async fn get_installation_id(req_client: &Client, client_id: &str) -> Result<String> {
        let response = req_client
            .get("https://api.github.com/app/installations")
            .bearer_auth(gen_jwt_token(client_id)?)
            .header("User-Agent", "Hyde")
            // https://docs.github.com/en/rest/about-the-rest-api/api-versions?apiVersion=2022-11-28
            .header("X-GitHub-Api-Version", "2022-11-28")
            .send()
            .await?;
        // Validate that there's only one repo the app is installed on
        let repo_list =
            &serde_json::from_slice::<Vec<InstallationIdResponse>>(&response.bytes().await?)?;
        if repo_list.len() != 1 {
            bail!(
                "Hyde must only be installed on one repo, Github currently reports {} repos",
                repo_list.len()
            );
        }
        Ok(repo_list[0].id.to_string())
    }

    /// Generate a new JWT token for use with github api interactions.
    fn gen_jwt_token(client_id: &str) -> Result<String> {
        let mut private_key_file = fs::File::open("hyde-data/key.pem")
            .wrap_err("Failed to read private key from `hyde-data/key.pem`")?;
        let mut private_key = Vec::new();
        private_key_file.read_to_end(&mut private_key)?;
        Ok(encode(
            &Header::new(Algorithm::RS256),
            &Claims::new(client_id)?,
            &EncodingKey::from_rsa_pem(&private_key)?,
        )?)
    }

}

/// In order to authenticate as a github app or generate an installation access token, you must generate a JSON Web Token (JWT). The JWT must contain predefined *claims*.
///
/// <https://docs.github.com/en/apps/creating-github-apps/authenticating-with-a-github-app/generating-a-json-web-token-jwt-for-a-github-app#about-json-web-tokens-jwts>
/// <https://docs.rs/jsonwebtoken/latest/jsonwebtoken/fn.encode.html>
#[derive(Debug, Serialize, Deserialize)]
struct Claims {
    /// *Issued At*; The time that the JWT was created.
    ///
    /// To protect against clock drift, we recommend that you set this
    /// 60 seconds in the past and ensure that your server's date and time
    /// is set accurately (for example, by using the Network Time Protocol).
    ///
    /// Stored as the number of seconds since the epoch
    iat: u64,
    /// *Expires At*; The expiration time of the JWT, after which it can't
    /// be used to request an installation token. Must be less than or equal to 10 minutes.
    ///
    /// Stored as the number of seconds since the epoch.
    exp: u64,
    /// *Issuer*; The client ID or application ID of your GitHub App.
    ///
    /// This value is used to find the right public key to verify the signature of the JWT.
    /// You can find your app's IDs on the settings page for your GitHub App.
    /// Use of the client ID is recommended.
    iss: String,
    /// *Message authentication code algorithm*; This should be RS256 since your JWT must be signed using the RS256 algorithm.
    alg: String,
}

impl Claims {
    pub fn new(client_id: &str) -> Result<Self> {
        let current_time = SystemTime::now().duration_since(UNIX_EPOCH)?.as_secs();
        let iat = current_time - 60;
        let exp = current_time + (60 * 5);
        let iss = client_id.to_string();

        Ok(Self {
            iat,
            exp,
            iss,
            alg: "RS256".to_string(),
        })
    }
}

#[derive(Deserialize)]
struct AccessTokenResponse {
    expires_at: String,
    token: String,
}

#[derive(Deserialize, Debug)]
pub struct Branch {
    pub name: String,
    pub protected: bool,
}<|MERGE_RESOLUTION|>--- conflicted
+++ resolved
@@ -517,11 +517,7 @@
             .timeout(std::time::Duration::from_secs(10))
             .send()
             .await?;
-<<<<<<< HEAD
-
-=======
-    
->>>>>>> c9462d2e
+
         if !response.status().is_success() {
             let status = response.status();
             let error_text = response.text().await.unwrap_or_else(|_| "Unknown error".to_string());
