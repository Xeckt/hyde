<<<<<<< HEAD
import { apiAddress } from './net';
import { editorText } from '$lib/main';
=======
/**
 * @file
 * An LRU cache
 */
import { apiAddress } from './main';
>>>>>>> b007c4ba

/**
 * The the type of the value stored in the cache
 */
type CacheEntry = string;

class DocumentCache {
	// This will probably need to be updated to add support for non-text
	// stuff
	private values: Map<string, CacheEntry> = new Map<string, CacheEntry>();
	private maxEntries: number = 10;

	/**
	 * Fetch an asset, fetching it from the the cache first, or the network if it exists.
	 * @param path The path of the asset to fetch
	 */
	public async get(path: string): Promise<CacheEntry | null> {
		// Stupid hack fix because I don't want to do a real fix
		if (path.startsWith('docs')) {
			path = path.replace('docs', '');
		}
		const hasKey = this.values.has(path);
		let entry: CacheEntry;
		// Re-insert to mark it as most recently accessed
		if (hasKey) {
			// non-null assertion: checked above with hasKey
			entry = this.values.get(path)!;
			this.values.delete(path);
			this.values.set(path, entry);
			return entry;
		}

		// Try to fetch it from the API if the value isn't found in memory
		const response = await fetch(`${apiAddress}/api/doc?path=${encodeURIComponent(path)}`);
		if (response.status === 200) {
			const value = (await response.json()).contents;
			this.set(path, value);
			editorText.set(value);
			return value;
		}

		// at this point, a value was either returned, or nothing was found
		return null;
	}

	/**
	 * Add a new item to the cache, evicting old items if necessary
	 * @param path The key to store the entry under
	 * @param value The entry
	 */
	set(path: string, value: CacheEntry) {
		// evict the least recently used item if necessary
		if (this.values.size >= this.maxEntries) {
			const keyToDelete = this.values.keys().next().value;
			// non-null assertion: We know there's at least one key left because of the above size check
			this.values.delete(keyToDelete!);
		}

		this.values.set(path, value);
	}

	/**
	 * Remove the specified item from cache.
	 *
	 * This operation is **not write-through**, so changes
	 * are not synced to the backend.
	 * @param path
	 */
	delete(path: string) {
		this.values.delete(path);
	}

	/**
	 * Completely empty the cache of all entries.
	 */
	flush() {
		this.values.clear();
	}
}

/**
 * A transparent caching layer that stores the last few documents accessed locally.
 */
export const cache: DocumentCache = new DocumentCache();<|MERGE_RESOLUTION|>--- conflicted
+++ resolved
@@ -1,13 +1,9 @@
-<<<<<<< HEAD
-import { apiAddress } from './net';
-import { editorText } from '$lib/main';
-=======
 /**
  * @file
  * An LRU cache
  */
 import { apiAddress } from './main';
->>>>>>> b007c4ba
+import { editorText } from '$lib/main';
 
 /**
  * The the type of the value stored in the cache
