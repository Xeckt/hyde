import { apiAddress } from './net';

/**
 * The the type of the value stored in the cache
 */
type CacheEntry = string;

// eslint-disable-next-line @typescript-eslint/no-unused-vars
class AssetCache {
	// This will probably need to be updated to add support for non-text
	// stuff
	private values: Map<string, CacheEntry> = new Map<string, CacheEntry>();
	private maxEntries: number = 10;

	/**
	 * Fetch an asset, fetching it from the the cache first, or the network if it exists.
	 * @param path The path of the asset to fetch
	 */
	public async get(path: string): Promise<CacheEntry | null> {
		const hasKey = this.values.has(path);
		let entry: CacheEntry;
		// Re-insert to mark it as most recently accessed
		if (hasKey) {
			// non-null assertion: checked above with hasKey
			entry = this.values.get(path)!;
			this.values.delete(path);
			this.values.set(path, entry);
			return entry;
		}

		// Try to fetch it from the API if the value isn't found in memory
		const response = await fetch(`${apiAddress}/api/doc?path=${encodeURIComponent(path)}`);
		if (response.status === 200) {
			const value = (await response.json()).contents;
			this.set(path, value);
			return value;
		}

		// at this point, a value was either returned, or nothing was found
		return null;
	}

	/**
	 * Add a new item to the cache, evicting old items if necessary
	 * @param path The key to store the entry under
	 * @param value The entry
	 */
	set(path: string, value: CacheEntry) {
		// evict the least recently used item if necessary
		if (this.values.size >= this.maxEntries) {
			const keyToDelete = this.values.keys().next().value;
			this.values.delete(keyToDelete);
		}

		this.values.set(path, value);
	}

	/**
	 * Remove the specified item from cache.
<<<<<<< HEAD
	 * 
	 * This operation is **not write-through**, so changes
	 * are not synced to the backend.
	 * @param path 
	 */
	delete(path: string) {
		this.values.delete(path)
=======
	 *
	 * This operation is **not write-through**, so changes
	 * are not synced to the backend.
	 * @param path
	 */
	delete(path: string) {
		this.values.delete(path);
>>>>>>> 8d60c4bd
	}

	/**
	 * Completely empty the cache of all entries.
	 */
	flush() {
		this.values.clear();
	}
}

export const cache: AssetCache = new AssetCache();<|MERGE_RESOLUTION|>--- conflicted
+++ resolved
@@ -57,15 +57,6 @@
 
 	/**
 	 * Remove the specified item from cache.
-<<<<<<< HEAD
-	 * 
-	 * This operation is **not write-through**, so changes
-	 * are not synced to the backend.
-	 * @param path 
-	 */
-	delete(path: string) {
-		this.values.delete(path)
-=======
 	 *
 	 * This operation is **not write-through**, so changes
 	 * are not synced to the backend.
@@ -73,7 +64,6 @@
 	 */
 	delete(path: string) {
 		this.values.delete(path);
->>>>>>> 8d60c4bd
 	}
 
 	/**
