--- conflicted
+++ resolved
@@ -18,13 +18,8 @@
 		"@eslint/js": "^9.12.0",
 		"@sveltejs/adapter-static": "^3.0.6",
 		"@sveltejs/kit": "^2.7.2",
-<<<<<<< HEAD
-		"@sveltejs/vite-plugin-svelte": "^3.1.2",
 		"@types/dompurify": "^3.2.0",
-=======
 		"@sveltejs/vite-plugin-svelte": "^4.0.0",
-		"@types/dompurify": "^3.0.5",
->>>>>>> 8f6d2966
 		"@types/eslint": "^9.6.1",
 		"@typescript-eslint/eslint-plugin": "^8.8.1",
 		"@typescript-eslint/parser": "^8.14.0",
